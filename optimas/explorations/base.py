--- conflicted
+++ resolved
@@ -98,12 +98,7 @@
         self.libe_comms = libe_comms
         self._n_evals = 0
         self._resume = resume
-<<<<<<< HEAD
         self._history_file_prefix = "exploration_history"
-        self._load_history(history, resume)
-=======
-        self._history_file_name = "exploration_history_after_evaluation_{}"
->>>>>>> e816eae5
         self._create_alloc_specs()
         self._create_executor()
         self._initialize_evaluator()
@@ -195,20 +190,6 @@
         # Update number of evaluation in this exploration.
         n_trials_final = self.generator.n_completed_trials
         self._n_evals += n_trials_final - n_evals_initial
-
-<<<<<<< HEAD
-=======
-        # Determine if current rank is master.
-        if self.libE_specs["comms"] == "local":
-            is_master = True
-        else:
-            from mpi4py import MPI
-
-            is_master = MPI.COMM_WORLD.Get_rank() == 0
-
-        # Save history.
-        if is_master:
-            self._save_history()
 
     def attach_trials(
         self,
@@ -406,7 +387,6 @@
         # Incorporate new history into generator.
         self.generator.incorporate_history(history_new)
 
->>>>>>> e816eae5
     def _create_executor(self) -> None:
         """Create libEnsemble executor."""
         self.executor = MPIExecutor()
@@ -456,21 +436,6 @@
             if resume:
                 self._n_evals = history.size
 
-<<<<<<< HEAD
-=======
-    def _save_history(self):
-        """Save history array to file."""
-        filename = self._history_file_name.format(self._n_evals)
-        exploration_dir_path = os.path.abspath(self.exploration_dir_path)
-        file_path = os.path.join(exploration_dir_path, filename)
-        if not os.path.isfile(filename):
-            old_files = os.path.join(
-                exploration_dir_path, self._history_file_name.format("*")
-            )
-            for old_file in glob.glob(old_files):
-                os.remove(old_file)
-            np.save(file_path, self._libe_history.H)
-
     def _create_libe_history(self) -> History:
         """Initialize an empty libEnsemble history."""
         run_params = self.evaluator.get_run_params()
@@ -491,7 +456,6 @@
         )
         return libe_history
 
->>>>>>> e816eae5
     def _get_most_recent_history_file_path(self):
         """Get path of most recently saved history file."""
         # Sort files by date and get the most recent one.
