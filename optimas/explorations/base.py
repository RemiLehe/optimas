--- conflicted
+++ resolved
@@ -2,12 +2,8 @@
 
 import os
 import glob
-<<<<<<< HEAD
 import json
-from typing import Optional, Union, Dict, List
-=======
 from typing import Optional, Union, Dict, List, Literal
->>>>>>> 8fcaa938
 
 import numpy as np
 import pandas as pd
