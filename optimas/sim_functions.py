--- conflicted
+++ resolved
@@ -1,8 +1,3 @@
-<<<<<<< HEAD
-=======
-import os
-
->>>>>>> 7bfcd89e
 import jinja2
 import numpy as np
 
@@ -88,25 +83,17 @@
     # Passed to command line in addition to the executable.
     exctr = Executor.executor  # Get Executor
 
-<<<<<<< HEAD
-    task = exctr.submit(app_name=app_name,
-                        app_args=sim_template,
-                        stdout='out.txt',
-                        stderr='err.txt',
-                        num_procs=num_procs,
-                        num_gpus=num_gpus
-                        )
-=======
     # Launch simulation.
     task = exctr.submit(
         app_name=app_name,
-        app_args=sim_script,
+        app_args=sim_template,
         stdout='out.txt',
         stderr='err.txt',
+        num_procs=num_procs,
+        num_gpus=num_gpus,
         env_script=user_specs['env_script'],
         mpi_runner_type=user_specs['env_mpi']
     )
->>>>>>> 7bfcd89e
 
     # Wait for simulation to complete
     task.wait()
