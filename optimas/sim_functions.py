--- conflicted
+++ resolved
@@ -160,13 +160,12 @@
 
     # Prepare the array that is returned to libE
     libE_output = np.zeros(1, dtype=sim_specs["out"])
-<<<<<<< HEAD
     for name in libE_output.dtype.names:
         libE_output[name].fill(np.nan)
 
     # Run evaluation.
     try:
-        evaluation_func(input_values, libE_output)
+        evaluation_func(input_values, libE_output[0])
         # If required, fail when the objectives are NaN.
         if user_specs["fail_on_nan"]:
             for obj in user_specs["objectives"]:
@@ -177,11 +176,5 @@
     except Exception:
         calc_status = TASK_FAILED
         libE_output["trial_status"] = TrialStatus.FAILED.name
-=======
-    for name in H.dtype.names:
-        libE_output[name] = H[name][0]
-
-    evaluation_func(input_values, libE_output[0])
->>>>>>> 4fef410e
 
     return libE_output, persis_info, calc_status