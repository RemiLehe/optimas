import jinja2
import numpy as np

from libensemble.executors.executor import Executor
from libensemble.message_numbers import WORKER_DONE, TASK_FAILED

from optimas.utils.logger import get_logger

logger = get_logger(__name__)


def run_template_simulation(H, persis_info, sim_specs, libE_info):
    """
    This function runs a simulation and returns quantity 'f' as well as
    other physical quantities measured in the run for convenience. Status check
    is done periodically on the simulation, provided by LibEnsemble.
    """
    # By default, indicate that task failed
    calc_status = TASK_FAILED

    input_values = {}
    for name in H.dtype.names:
        value = H[name][0]
        if isinstance(value, str):
            value = "'{}'".format(value)
        input_values[name] = value

    # Prepare the array that is returned to libE
    # Automatically include the input parameters
    libE_output = np.zeros(1, dtype=sim_specs['out'])
    for name in H.dtype.names:
        libE_output[name] = H[name][0]

    # Get user specs.
    if "task" in H.dtype.names:
        task_name = H["task"][0]
        user_specs = sim_specs["user"][task_name]
    else:
<<<<<<< HEAD
        user_specs = sim_specs["user"]
    sim_template = user_specs["sim_template"]
    analysis_func = user_specs["analysis_func"]
    app_name = user_specs["app_name"]
=======
        user_specs = sim_specs['user']
>>>>>>> 94042f8e

    # Get list of simulation steps. If no steps are defined (that is, a
    # ChainEvaluator is not being used), create a list with a single step.
    if 'steps' in user_specs:
        simulation_step_specs = user_specs['steps']
    else:
        simulation_step_specs = [user_specs]

    # Launch and analyze each simulation step.
    for step_specs in simulation_step_specs:
        calc_status = execute_and_analyze_simulation(
            app_name=step_specs['app_name'],
            sim_template=step_specs['sim_template'],
            input_values=input_values,
            analysis_func=step_specs['analysis_func'],
            libE_output=libE_output,
            num_procs=step_specs['num_procs'],
            num_gpus=step_specs['num_gpus'],
            env_script=step_specs['env_script'],
            mpi_runner_type=step_specs['env_mpi']
        )
        # If a step has failed, do not continue with next steps.
        if calc_status != WORKER_DONE:
            break

    return libE_output, persis_info, calc_status


def execute_and_analyze_simulation(app_name, sim_template, input_values,
                                   analysis_func, libE_output, num_procs,
                                   num_gpus, env_script,
                                   mpi_runner_type):
    """Run simulation, handle outcome and analyze results."""
    # Create simulation input file.
<<<<<<< HEAD
    sim_script = sim_template[len("template_") :]  # Strip 'template_' from name
    with open(sim_template, "r") as f:
        template = jinja2.Template(f.read())
    with open(sim_script, "w") as f:
=======
    with open(sim_template, 'r') as f:
        template = jinja2.Template(f.read())
    with open(sim_template, 'w') as f:
>>>>>>> 94042f8e
        f.write(template.render(input_values))

    # If the template is a python file, no need to provide it as argument
    # (it has already been registered by libEnsemble as such).
<<<<<<< HEAD
    if sim_script.endswith(".py"):
        sim_script = None

    # Passed to command line in addition to the executable.
    exctr = Executor.executor  # Get Executor

    task = exctr.submit(
        app_name=app_name,
        app_args=sim_script,
        stdout="out.txt",
        stderr="err.txt",
=======
    if sim_template.endswith('.py'):
        sim_template = None

    # Launch simulation.
    task = Executor.executor.submit(
        app_name=app_name,
        app_args=sim_template,
        stdout='out.txt',
        stderr='err.txt',
        num_procs=num_procs,
        num_gpus=num_gpus,
        env_script=env_script,
        mpi_runner_type=mpi_runner_type
>>>>>>> 94042f8e
    )

    # Wait for simulation to complete
    task.wait()

    # Set calc_status with optional prints.
    if task.finished:
        if task.state == "FINISHED":
            calc_status = WORKER_DONE
        elif task.state == "FAILED":
            calc_status = TASK_FAILED
        if task.state not in ["FINISHED", "FAILED", "USER_KILLED"]:
            print(
                "Warning: Task {} in unknown state {}. Error code {}".format(
                    task.name, task.state, task.errcode
                )
            )

<<<<<<< HEAD
    # Prepare the array that is returned to libE
    # Automatically include the input parameters
    libE_output = np.zeros(1, dtype=sim_specs["out"])
    for name in H.dtype.names:
        libE_output[name] = H[name][0]

=======
>>>>>>> 94042f8e
    # Data analysis from the last simulation
    if calc_status == WORKER_DONE:
        if analysis_func is not None:
            # Extract the objective function for the current simulation,
            # as well as a few diagnostics
            analysis_func(task.workdir, libE_output)

    return calc_status


def run_function(H, persis_info, sim_specs, libE_info):
    """
    This function runs a simulation and returns quantity 'f' as well as
    other physical quantities measured in the run for convenience. Status check
    is done periodically on the simulation, provided by LibEnsemble.
    """
    # By default, indicate that task failed
    calc_status = TASK_FAILED

    input_values = {}
    for name in H.dtype.names:
        value = H[name][0]
        if isinstance(value, str):
            value = "'{}'".format(value)
        input_values[name] = value

    # Get user specs.
    if "task" in H.dtype.names:
        task_name = H["task"][0]
        user_specs = sim_specs["user"][task_name]
    else:
        user_specs = sim_specs["user"]
    evaluation_func = user_specs["evaluation_func"]

    # Prepare the array that is returned to libE
    # Automatically include the input parameters
    libE_output = np.zeros(1, dtype=sim_specs["out"])
    for name in H.dtype.names:
        libE_output[name] = H[name][0]

    evaluation_func(input_values, libE_output)

    return libE_output, persis_info, calc_status<|MERGE_RESOLUTION|>--- conflicted
+++ resolved
@@ -36,14 +36,7 @@
         task_name = H["task"][0]
         user_specs = sim_specs["user"][task_name]
     else:
-<<<<<<< HEAD
-        user_specs = sim_specs["user"]
-    sim_template = user_specs["sim_template"]
-    analysis_func = user_specs["analysis_func"]
-    app_name = user_specs["app_name"]
-=======
         user_specs = sim_specs['user']
->>>>>>> 94042f8e
 
     # Get list of simulation steps. If no steps are defined (that is, a
     # ChainEvaluator is not being used), create a list with a single step.
@@ -78,33 +71,13 @@
                                    mpi_runner_type):
     """Run simulation, handle outcome and analyze results."""
     # Create simulation input file.
-<<<<<<< HEAD
-    sim_script = sim_template[len("template_") :]  # Strip 'template_' from name
-    with open(sim_template, "r") as f:
-        template = jinja2.Template(f.read())
-    with open(sim_script, "w") as f:
-=======
     with open(sim_template, 'r') as f:
         template = jinja2.Template(f.read())
     with open(sim_template, 'w') as f:
->>>>>>> 94042f8e
         f.write(template.render(input_values))
 
     # If the template is a python file, no need to provide it as argument
     # (it has already been registered by libEnsemble as such).
-<<<<<<< HEAD
-    if sim_script.endswith(".py"):
-        sim_script = None
-
-    # Passed to command line in addition to the executable.
-    exctr = Executor.executor  # Get Executor
-
-    task = exctr.submit(
-        app_name=app_name,
-        app_args=sim_script,
-        stdout="out.txt",
-        stderr="err.txt",
-=======
     if sim_template.endswith('.py'):
         sim_template = None
 
@@ -118,7 +91,6 @@
         num_gpus=num_gpus,
         env_script=env_script,
         mpi_runner_type=mpi_runner_type
->>>>>>> 94042f8e
     )
 
     # Wait for simulation to complete
@@ -137,15 +109,6 @@
                 )
             )
 
-<<<<<<< HEAD
-    # Prepare the array that is returned to libE
-    # Automatically include the input parameters
-    libE_output = np.zeros(1, dtype=sim_specs["out"])
-    for name in H.dtype.names:
-        libE_output[name] = H[name][0]
-
-=======
->>>>>>> 94042f8e
     # Data analysis from the last simulation
     if calc_status == WORKER_DONE:
         if analysis_func is not None:
