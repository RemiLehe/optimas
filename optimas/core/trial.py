--- conflicted
+++ resolved
@@ -306,12 +306,15 @@
         params = {}
         for par in self._analyzed_parameters:
             ev = self._mapped_evaluations[par.name]
-<<<<<<< HEAD
             if ev is not None:
                 params[par.name] = ev.value
-=======
-            params[par.name] = (ev.value, ev.sem)
->>>>>>> 752ee343
+        return params
+
+    def custom_parameters_as_dict(self) -> Dict:
+        """Get a mapping between names and values of the custom parameters."""
+        params = {}
+        for param in self._custom_parameters:
+            params[param.name] = getattr(self, param.name)
         return params
 
     def custom_parameters_as_dict(self) -> Dict:
