--- conflicted
+++ resolved
@@ -16,7 +16,6 @@
         Number of task evaluations to perform per optimization batch.
 
     """
-<<<<<<< HEAD
     name: str
     n_init: int
     n_opt: int
@@ -27,21 +26,4 @@
         n_init: int,
         n_opt: int
     ) -> None:
-        super().__init__(name=name, n_init=n_init, n_opt=n_opt)
-=======
-
-    def __init__(self, name: str, n_init: int, n_opt: int) -> None:
-        super().__init__(name)
-        self._n_init = n_init
-        self._n_opt = n_opt
-
-    @property
-    def n_init(self) -> int:
-        """Get number of task evaluations to perform for initialization."""
-        return self._n_init
-
-    @property
-    def n_opt(self) -> int:
-        """Get number of task evaluations to perform per optimization batch."""
-        return self._n_opt
->>>>>>> afda164f
+        super().__init__(name=name, n_init=n_init, n_opt=n_opt)