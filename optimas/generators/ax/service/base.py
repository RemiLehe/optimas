"""Contains the definition of the base Ax generator using the service API."""

from typing import List, Optional, Dict
import os

import torch
from ax.service.ax_client import AxClient
from ax.service.utils.instantiation import (
    InstantiationBase,
    ObjectiveProperties,
    FixedFeatures,
)
from ax.modelbridge.registry import Models
from ax.modelbridge.generation_strategy import (
    GenerationStep,
    GenerationStrategy,
)
from ax.modelbridge.transition_criterion import MaxTrials, MinTrials
from ax import Arm

from optimas.core import (
    Objective,
    Trial,
    VaryingParameter,
    Parameter,
    TrialParameter,
)
from optimas.generators.ax.base import AxGenerator
from optimas.utils.ax import AxModelManager
from optimas.utils.ax.other import (
    convert_optimas_to_ax_parameters,
    convert_optimas_to_ax_objectives,
)


class AxServiceGenerator(AxGenerator):
    """Base class for all Ax generators using the service API.

    Parameters
    ----------
    varying_parameters : list of VaryingParameter
        List of input parameters to vary.
    objectives : list of Objective
        List of optimization objectives.
    analyzed_parameters : list of Parameter, optional
        List of parameters to analyze at each trial, but which are not
        optimization objectives. By default ``None``.
    parameter_constraints : list of str, optional
        List of string representation of parameter
        constraints, such as ``"x3 >= x4"`` or ``"-x3 + 2*x4 - 3.5*x5 >= 2"``.
        For the latter constraints, any number of arguments is accepted, and
        acceptable operators are ``<=`` and ``>=``.
    outcome_constraints : list of str, optional
        List of string representation of outcome constraints (i.e., constraints
        on any of the ``analyzed_parameters``) of form
        ``"metric_name >= bound"``, like ``"m1 <= 3."``.
    n_init : int, optional
        Number of evaluations to perform during the initialization phase using
        Sobol sampling. If external data is attached to the exploration, the
        number of initialization evaluations will be reduced by the same
        amount, unless `enforce_n_init=True`. By default, ``4``.
    enforce_n_init : bool, optional
        Whether to enforce the generation of `n_init` Sobol trials, even if
        external data is supplied. By default, ``False``.
    abandon_failed_trials : bool, optional
        Whether failed trials should be abandoned (i.e., not suggested again).
        By default, ``True``.
    fit_out_of_design : bool, optional
        Whether to fit the surrogate model taking into account evaluations
        outside of the range of the varying parameters. This can be useful
        if the range of parameter has been reduced during the optimization.
        By default, False.
    use_cuda : bool, optional
        Whether to allow the generator to run on a CUDA GPU. By default
        ``False``.
    gpu_id : int, optional
        The ID of the GPU in which to run the generator. By default, ``0``.
    dedicated_resources : bool, optional
        Whether to allocated dedicated resources (e.g., the GPU) for the
        generator. These resources will not be available to the
        simulation workers. By default, ``False``.
    save_model : bool, optional
        Whether to save the optimization model (in this case, the Ax client) to
        disk. By default ``True``.
    model_save_period : int, optional
        Periodicity, in number of evaluated Trials, with which to save the
        model to disk. By default, ``5``.
    model_history_dir : str, optional
        Name of the directory in which the model will be saved. By default,
        ``'model_history'``.

    """

    def __init__(
        self,
        varying_parameters: List[VaryingParameter],
        objectives: List[Objective],
        analyzed_parameters: Optional[List[Parameter]] = None,
        parameter_constraints: Optional[List[str]] = None,
        outcome_constraints: Optional[List[str]] = None,
        n_init: Optional[int] = 4,
        enforce_n_init: Optional[bool] = False,
        abandon_failed_trials: Optional[bool] = True,
        fit_out_of_design: Optional[bool] = False,
        use_cuda: Optional[bool] = False,
        gpu_id: Optional[int] = 0,
        dedicated_resources: Optional[bool] = False,
        save_model: Optional[bool] = True,
        model_save_period: Optional[int] = 5,
        model_history_dir: Optional[str] = "model_history",
    ) -> None:
        custom_trial_parameters = [
<<<<<<< HEAD
            TrialParameter("ax_trial_id", dtype=int),
=======
            TrialParameter("trial_index", "ax_trial_index", dtype=int)
>>>>>>> 4fc1f49b
        ]
        super().__init__(
            varying_parameters=varying_parameters,
            objectives=objectives,
            analyzed_parameters=analyzed_parameters,
            use_cuda=use_cuda,
            gpu_id=gpu_id,
            dedicated_resources=dedicated_resources,
            save_model=save_model,
            model_save_period=model_save_period,
            model_history_dir=model_history_dir,
            custom_trial_parameters=custom_trial_parameters,
            allow_fixed_parameters=True,
            allow_updating_parameters=True,
        )
        self._n_init = n_init
        self._enforce_n_init = enforce_n_init
        self._abandon_failed_trials = abandon_failed_trials
        self._fit_out_of_design = fit_out_of_design
        self._fixed_features = None
        self._parameter_constraints = parameter_constraints
        self._outcome_constraints = outcome_constraints
        self._ax_client = self._create_ax_client()
        self._model = AxModelManager(self._ax_client)

    @property
    def ax_client(self) -> AxClient:
        """Get the underlying AxClient."""
        return self._ax_client

    @property
    def model(self) -> AxModelManager:
        """Get access to the underlying model using an `AxModelManager`."""
        return self._model

    def ask(self, num_points: Optional[int]) -> List[dict]:
        """Request the next set of points to evaluate."""
        points = []
        for _ in range(num_points):
            parameters, trial_id = self._ax_client.get_next_trial(
                fixed_features=self._fixed_features
            )
            point = {
                var.name: parameters.get(var.name)
                for var in self._varying_parameters
            }
            point["ax_trial_id"] = trial_id
            points.append(point)
        return points

    def tell(self, results: List[dict]) -> None:
        """
        Send the results of evaluations to the generator.
        """
        for result in results:
            trial = Trial.from_dict(
                trial_dict=result,
                varying_parameters=self._varying_parameters,
                objectives=self._objectives,
                analyzed_parameters=self._analyzed_parameters,
                custom_parameters=self._custom_trial_parameters,
            )
            try:
                trial_id = trial.ax_trial_id
                ax_trial = self._ax_client.get_trial(trial_id)
            except AttributeError:
                params = {}
                for var, value in zip(
                    trial.varying_parameters, trial.parameter_values
                ):
                    params[var.name] = value
                try:
                    _, trial_id = self._ax_client.attach_trial(params)
                except ValueError as error:
                    # Bypass checks from AxClient and manually add a trial
                    # outside of the search space.
                    # https://github.com/facebook/Ax/issues/768#issuecomment-1036515242
                    if "not a valid value" in str(error):
                        if self._fit_out_of_design:
                            ax_trial = self._ax_client.experiment.new_trial()
                            ax_trial.add_arm(Arm(parameters=params))
                            ax_trial.mark_running(no_runner_required=True)
                            trial_id = ax_trial.index
                        else:
                            ignore_reason = (
                                f"The parameters {params} are outside of the "
                                "range of the varying parameters. "
                                "Set `fit_out_of_design=True` if you want "
                                "the model to use these data."
                            )
                            trial.ignore(reason=ignore_reason)
                            continue
                    else:
                        raise error
                ax_trial = self._ax_client.get_trial(trial_id)

                # Since data was given externally, reduce number of
                # initialization trials, but only if they have not failed.
                if trial.completed and not self._enforce_n_init:
                    generation_strategy = self._ax_client.generation_strategy
                    current_step = generation_strategy.current_step
                    # Reduce only if there are still Sobol trials left.
                    if current_step.model == Models.SOBOL:
                        for tc in current_step.transition_criteria:
                            # Looping over all criterial makes sure we reduce
                            # the transition thresholds due to `_n_init`
                            # (i.e., max trials) and `min_trials_observed=1` (
                            # i.e., min trials).
                            if isinstance(tc, (MinTrials, MaxTrials)):
                                tc.threshold -= 1
                        generation_strategy._maybe_move_to_next_step()
            finally:
                if trial.ignored:
                    continue
                elif trial.completed:
                    outcome_evals = {}
                    # Add objective evaluations.
                    for ev in trial.objective_evaluations:
                        outcome_evals[ev.parameter.name] = (ev.value, ev.sem)
                    # Add outcome constraints evaluations.
                    ax_config = self._ax_client.experiment.optimization_config
                    if ax_config.outcome_constraints:
                        ocs = [
                            oc.metric.name
                            for oc in ax_config.outcome_constraints
                        ]
                        for ev in trial.parameter_evaluations:
                            par_name = ev.parameter.name
                            if par_name in ocs:
                                outcome_evals[par_name] = (ev.value, ev.sem)
                    self._ax_client.complete_trial(
                        trial_index=trial_id, raw_data=outcome_evals
                    )
                elif trial.failed:
                    if self._abandon_failed_trials:
                        ax_trial.mark_abandoned()
                    else:
                        ax_trial.mark_failed()

    def _create_ax_client(self) -> AxClient:
        """Create Ax client."""
        bo_model_kwargs = {
            "torch_dtype": torch.double,
            "torch_device": torch.device(self.torch_device),
            "fit_out_of_design": self._fit_out_of_design,
        }
        ax_client = AxClient(
            generation_strategy=GenerationStrategy(
                self._create_generation_steps(bo_model_kwargs)
            ),
            verbose_logging=False,
        )
        ax_client.create_experiment(
            parameters=self._create_ax_parameters(),
            objectives=self._create_ax_objectives(),
            outcome_constraints=self._outcome_constraints,
            parameter_constraints=self._parameter_constraints,
        )
        return ax_client

    def _create_ax_parameters(self) -> List:
        """Create list of parameters to pass to an Ax."""
        parameters = convert_optimas_to_ax_parameters(self.varying_parameters)
        fixed_parameters = {}
        for var in self._varying_parameters:
            if var.is_fixed:
                fixed_parameters[var.name] = var.default_value
        # Store fixed parameters as fixed features.
        self._fixed_features = FixedFeatures(fixed_parameters)
        return parameters

    def _create_ax_objectives(self) -> Dict[str, ObjectiveProperties]:
        """Create list of objectives to pass to an Ax."""
        return convert_optimas_to_ax_objectives(self.objectives)

    def _create_sobol_step(self) -> GenerationStep:
        """Create a Sobol generation step with `n_init` trials."""
        # Ensure that at least 1 trial is completed before moving onto the BO
        # step, and keep generating Sobol trials until that happens, even if
        # the number of Sobol trials exceeds `n_init`.
        # Otherwise, if we move to the BO step before any trial is completed,
        # the next `ask` would fail with a `DataRequiredError`.
        # This also allows the generator to work well when
        # `sim_workers` > `n_init`.
        return GenerationStep(
            model=Models.SOBOL,
            num_trials=self._n_init,
            min_trials_observed=1,
            enforce_num_trials=False,
        )

    def _create_generation_steps(
        self, bo_model_kwargs: Dict
    ) -> List[GenerationStep]:
        """Create generation steps (must be implemented by subclasses)."""
        raise NotImplementedError

    def _save_model_to_file(self) -> None:
        """Save Ax client to json file."""
        file_path = os.path.join(
            self._model_history_dir,
            "ax_client_at_eval_{}.json".format(
                self._n_evaluated_trials_last_saved
            ),
        )
        self._ax_client.save_to_json_file(file_path)

    def _update_parameter(self, parameter):
        """Update a parameter from the search space."""
        # Delete the fitted model from the generation strategy, otherwise
        # the parameter won't be updated.
        generation_strategy = self._ax_client.generation_strategy
        if generation_strategy._model is not None:
            del generation_strategy._curr.model_spec._fitted_model
        parameters = self._create_ax_parameters()
        new_search_space = InstantiationBase.make_search_space(parameters, None)
        self._ax_client.experiment.search_space.update_parameter(
            new_search_space.parameters[parameter.name]
        )

    def _mark_trial_as_failed(self, trial: Trial):
        """Mark a trial as failed so that is not used for fitting the model."""
        ax_trial = self._ax_client.get_trial(trial.ax_trial_id)
        if self._abandon_failed_trials:
            ax_trial.mark_abandoned(unsafe=True)
        else:
            ax_trial.mark_failed(unsafe=True)<|MERGE_RESOLUTION|>--- conflicted
+++ resolved
@@ -110,11 +110,7 @@
         model_history_dir: Optional[str] = "model_history",
     ) -> None:
         custom_trial_parameters = [
-<<<<<<< HEAD
             TrialParameter("ax_trial_id", dtype=int),
-=======
-            TrialParameter("trial_index", "ax_trial_index", dtype=int)
->>>>>>> 4fc1f49b
         ]
         super().__init__(
             varying_parameters=varying_parameters,
