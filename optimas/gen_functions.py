"""Contains the definition of the generator functions given to libEnsemble."""

import os

import numpy as np
from libensemble.message_numbers import (
    STOP_TAG,
    PERSIS_STOP,
    FINISHED_PERSISTENT_GEN_TAG,
    EVAL_GEN_TAG,
)
from libensemble.tools.persistent_support import PersistentSupport
from libensemble.resources.resources import Resources

from optimas.core import Evaluation
from optimas.core.trial import TrialStatus


def persistent_generator(H, persis_info, gen_specs, libE_info):
    """Generate and launch evaluations with the optimas generators.

    This function gets the generator object and uses it to generate new
    evaluations via the `ask_trials` method. Once finished, the result of the
    evaluations is communicated back to the generator via the `tell` method.

    This is a persistent generator function, i.e., it is called by a dedicated
    worker and does not return until the end of the whole libEnsemble run.

    Since this function runs in a separate process (different from that of
    the libEnsemble manager), the generator is a copy of the one created by the
    user. Thus, in order to be able update the one given by the user with the
    new evaluations, the copy is returned in the `persis_info`.
    """
    # If CUDA is available, run BO loop on the GPU.
    if gen_specs["user"]["use_cuda"]:
        resources = Resources.resources.worker_resources
        # If there is no dedicated slot for the generator, use the GPU
        # specified by the user. This GPU will be shared with the simulation
        # workers.
        if resources.slot_count is None:
            gpu_id = str(gen_specs["user"]["gpu_id"])
            os.environ["CUDA_VISIBLE_DEVICES"] = gpu_id
        # If there is a dedicated slot for the generator, use the corresponding
        # GPU. This GPU will only be used for the generator and will not be
        # available for the simulation workers.
        else:
            resources.set_env_to_gpus("CUDA_VISIBLE_DEVICES")

    # Get generator, objectives, and parameters to analyze.
    generator = gen_specs["user"]["generator"]
    objectives = generator.objectives
    analyzed_parameters = generator.analyzed_parameters

    ps = PersistentSupport(libE_info, EVAL_GEN_TAG)

    # Maximum number of total evaluations to generate.
    max_evals = gen_specs["user"]["max_evals"]

    # Number of points to generate initially.
    number_of_gen_points = min(gen_specs["user"]["gen_batch_size"], max_evals)

    n_gens = 0
    n_failed_gens = 0

    # Receive information from the manager (or a STOP_TAG)
    tag = None
    while tag not in [STOP_TAG, PERSIS_STOP]:
        # Ask the optimizer to generate `batch_size` new points
        # Store this information in the format expected by libE
        H_o = np.zeros(number_of_gen_points, dtype=gen_specs["out"])
<<<<<<< HEAD
        for i in range(number_of_gen_points):
            generated_trials = generator.ask_trials(1)
            if generated_trials:
                trial = generated_trials[0]
                for var, val in zip(
                    trial.varying_parameters, trial.parameter_values
                ):
                    H_o[var.name][i] = val
                run_params = gen_specs["user"]["run_params"]
                if "task" in H_o.dtype.names:
                    H_o["task"][i] = trial.trial_type
                    run_params = run_params[trial.trial_type]
                if trial.custom_parameters is not None:
                    for par in trial.custom_parameters:
                        H_o[par.save_name][i] = getattr(trial, par.name)
                H_o["trial_index"][i] = trial.index
                H_o["num_procs"][i] = run_params["num_procs"]
                H_o["num_gpus"][i] = run_params["num_gpus"]
=======
        generated_trials = generator.ask(number_of_gen_points)
        for i, trial in enumerate(generated_trials):
            for var, val in zip(
                trial.varying_parameters, trial.parameter_values
            ):
                H_o[var.name][i] = val
            run_params = gen_specs["user"]["run_params"]
            if "task" in H_o.dtype.names:
                H_o["task"][i] = trial.trial_type
                run_params = run_params[trial.trial_type]
            if trial.custom_parameters is not None:
                for par in trial.custom_parameters:
                    H_o[par.save_name][i] = getattr(trial, par.name)
            H_o["trial_index"][i] = trial.index
            H_o["num_procs"][i] = run_params["num_procs"]
            H_o["num_gpus"][i] = run_params["num_gpus"]
>>>>>>> 755c8958

        n_gens += np.sum(H_o["num_procs"] != 0)
        n_failed_gens = np.sum(H_o["num_procs"] == 0)
        H_o = H_o[H_o["num_procs"] > 0]

        # Send data and get results from finished simulation
        # Blocking call: waits for simulation results to be sent by the manager
        tag, Work, calc_in = ps.send_recv(H_o)
        if calc_in is not None:
            # Check how many simulations have returned
            n = len(calc_in["sim_id"])
            # Feed the latest simulation results to the generator
            for i in range(n):
                trial_index = int(calc_in["trial_index"][i])
                trial_status = calc_in["trial_status"][i]
                trial = generator.get_trial(trial_index)
                if trial_status == TrialStatus.FAILED.name:
                    trial.mark_as(TrialStatus.FAILED)
                else:
                    for par in objectives + analyzed_parameters:
                        y = calc_in[par.name][i]
                        ev = Evaluation(parameter=par, value=y)
                        trial.complete_evaluation(ev)
                # Register trial with unknown SEM
                generator.tell_trials([trial])
            # Set the number of points to generate to that number:
            number_of_gen_points = min(n + n_failed_gens, max_evals - n_gens)
            n_failed_gens = 0
        else:
            number_of_gen_points = 0

    return H_o, persis_info, FINISHED_PERSISTENT_GEN_TAG<|MERGE_RESOLUTION|>--- conflicted
+++ resolved
@@ -68,28 +68,9 @@
         # Ask the optimizer to generate `batch_size` new points
         # Store this information in the format expected by libE
         H_o = np.zeros(number_of_gen_points, dtype=gen_specs["out"])
-<<<<<<< HEAD
-        for i in range(number_of_gen_points):
-            generated_trials = generator.ask_trials(1)
-            if generated_trials:
-                trial = generated_trials[0]
-                for var, val in zip(
-                    trial.varying_parameters, trial.parameter_values
-                ):
-                    H_o[var.name][i] = val
-                run_params = gen_specs["user"]["run_params"]
-                if "task" in H_o.dtype.names:
-                    H_o["task"][i] = trial.trial_type
-                    run_params = run_params[trial.trial_type]
-                if trial.custom_parameters is not None:
-                    for par in trial.custom_parameters:
-                        H_o[par.save_name][i] = getattr(trial, par.name)
-                H_o["trial_index"][i] = trial.index
-                H_o["num_procs"][i] = run_params["num_procs"]
-                H_o["num_gpus"][i] = run_params["num_gpus"]
-=======
         generated_trials = generator.ask(number_of_gen_points)
         for i, trial in enumerate(generated_trials):
+            trial = generated_trials[0]
             for var, val in zip(
                 trial.varying_parameters, trial.parameter_values
             ):
@@ -104,7 +85,6 @@
             H_o["trial_index"][i] = trial.index
             H_o["num_procs"][i] = run_params["num_procs"]
             H_o["num_gpus"][i] = run_params["num_gpus"]
->>>>>>> 755c8958
 
         n_gens += np.sum(H_o["num_procs"] != 0)
         n_failed_gens = np.sum(H_o["num_procs"] == 0)
