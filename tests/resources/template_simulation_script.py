--- conflicted
+++ resolved
@@ -10,13 +10,8 @@
 # 2D function with multiple minima
 result = -({{x0}} + 10 * np.cos({{x0}})) * ({{x1}} + 5 * np.cos({{x1}}))
 
-<<<<<<< HEAD
-with open("result.txt", "w") as f:
-    f.write("%f" % result)
-=======
 with open('result.txt', 'w') as f:
     output = [str(result) + '\n']
     if test_env_var is not None:
         output.append(test_env_var)
-    f.writelines(output)
->>>>>>> 94042f8e
+    f.writelines(output)