"""
This file defines the `gen_f` for Bayesian optimization with a Gaussian process.

The `gen_f` is called once by a dedicated worker and only returns at the end
of the whole libEnsemble run.

This `gen_f` is meant to be used with the `alloc_f` function
`only_persistent_gens`
"""
import os
from copy import deepcopy
import numpy as np
<<<<<<< HEAD
from libensemble.message_numbers import STOP_TAG, PERSIS_STOP, FINISHED_PERSISTENT_GEN_TAG, EVAL_GEN_TAG
from libensemble.tools.persistent_support import PersistentSupport
=======
import pandas as pd
from libensemble.message_numbers import STOP_TAG, PERSIS_STOP, FINISHED_PERSISTENT_GEN_TAG
from libensemble.tools.gen_support import sendrecv_mgr_worker_msg
>>>>>>> 24ca45f4

# import dragonfly Gaussian Process functions
from dragonfly.exd.domains import EuclideanDomain
from dragonfly.exd.experiment_caller import (EuclideanFunctionCaller,
                                             CPFunctionCaller)
from dragonfly.opt.gp_bandit import EuclideanGPBandit, CPGPBandit
from dragonfly.exd.cp_domain_utils import load_config
from argparse import Namespace
from ax import Metric, Runner
from ax.runners import SyntheticRunner
from ax.storage.json_store.save import save_experiment
from ax.storage.metric_registry import register_metric
from ax.storage.runner_registry import register_runner
from ax.core.data import Data
from ax.core.generator_run import GeneratorRun
from ax.core.multi_type_experiment import MultiTypeExperiment
from ax.core.parameter import RangeParameter, ParameterType
from ax.core.search_space import SearchSpace
from ax.core.optimization_config import OptimizationConfig
from ax.core.objective import Objective
from ax.modelbridge.factory import get_sobol, get_MTGP
from ax.core.observation import ObservationFeatures


def persistent_gp_gen_f(H, persis_info, gen_specs, libE_info):
    """
    Create a Gaussian Process model, update it as new simulation results
    are available, and generate inputs for the next simulations.

    This is a persistent `genf` i.e. this function is called by a dedicated
    worker and does not return until the end of the whole libEnsemble run.
    """
    # Extract bounds of the parameter space, and batch size
    ub_list = gen_specs['user']['ub']
    lb_list = gen_specs['user']['lb']
    ps = PersistentSupport(libE_info, EVAL_GEN_TAG)

    # Number of points to generate initially
    number_of_gen_points = gen_specs['user']['gen_batch_size']

    # Initialize the dragonfly GP optimizer
    domain = EuclideanDomain([[lo, up] for lo, up in zip(lb_list, ub_list)])
    func_caller = EuclideanFunctionCaller(None, domain)
    opt = EuclideanGPBandit(func_caller, ask_tell_mode=True,
                            options=Namespace(
                                acq='ts', build_new_model_every=number_of_gen_points,
                                init_capital=number_of_gen_points))
    opt.initialise()

    # Initialize folder to log the model
    if not os.path.exists('model_history'):
        os.mkdir('model_history')

    # If there is any past history, feed it to the GP
    if len(H) > 0:
        for i in range(len(H)):
            x = H['x'][i]
            y = H['f'][i]
            opt.tell([(x, -y)])
        # Update hyperparameters
        opt._build_new_model()

    # Receive information from the manager (or a STOP_TAG)
    tag = None
    model_iteration = -1
    while tag not in [STOP_TAG, PERSIS_STOP]:
        model_iteration += 1

        # Ask the optimizer to generate `batch_size` new points
        # Store this information in the format expected by libE
        H_o = np.zeros(number_of_gen_points, dtype=gen_specs['out'])
        for i in range(number_of_gen_points):
            x = opt.ask()
            H_o['x'][i] = x
            H_o['resource_sets'][i] = 1

        # Log the parameters of the model
        with open('model_history/model_%05d.txt' %model_iteration, 'w') as f:
            f.write( opt.gp.__str__() + "\n" )

        # Send data and get results from finished simulation
        # Blocking call: waits for simulation results to be sent by the manager
        tag, Work, calc_in = ps.send_recv(H_o)
        if calc_in is not None:
            # Check how many simulations have returned
            n = len(calc_in['f'])
            # Update the GP with latest simulation results
            for i in range(n):
                x = calc_in['x'][i]
                y = calc_in['f'][i]
                opt.tell([(x, -y)])
            # Update hyperparameters
            opt._build_new_model()
            # Set the number of points to generate to that number:
            number_of_gen_points = n
        else:
            number_of_gen_points = 0

    return H_o, persis_info, FINISHED_PERSISTENT_GEN_TAG


def persistent_gp_mf_gen_f(H, persis_info, gen_specs, libE_info):
    """
    Create a Gaussian Process model, for multi-fidelity optimization,
    and update it as new simulation results are available, and generate
    inputs for the next simulations.

    This is a persistent `genf` i.e. this function is called by a dedicated
    worker and does not return until the end of the whole libEnsemble run.
    """
    # Extract bounds of the parameter space, and batch size
    ub_list = gen_specs['user']['ub']
    lb_list = gen_specs['user']['lb']
    ps = PersistentSupport(libE_info, EVAL_GEN_TAG)

    # Fidelity range.
    fidel_range = gen_specs['user']['range']

    # Get fidelity cost function.
    cost_func = gen_specs['user']['cost_func']

    # Number of points to generate initially
    number_of_gen_points = gen_specs['user']['gen_batch_size']

    # Initialize the dragonfly GP optimizer
    domain = EuclideanDomain([[lo, up] for lo, up in zip(lb_list, ub_list)])
    fidel_space = EuclideanDomain([fidel_range])
    func_caller = EuclideanFunctionCaller(None,
                                          raw_domain=domain,
                                          raw_fidel_space=fidel_space,
                                          fidel_cost_func=cost_func,
                                          raw_fidel_to_opt=fidel_range[-1])
    opt = EuclideanGPBandit(func_caller,
                            ask_tell_mode=True,
                            is_mf=True,
                            options=Namespace(acq='ts',
                                              build_new_model_every=number_of_gen_points,
                                              init_capital=number_of_gen_points))
    opt.initialise()

    # Initialize folder to log the model
    if not os.path.exists('model_history'):
        os.mkdir('model_history')

    # Initialize folder to log the model
    if not os.path.exists('model_history'):
        os.mkdir('model_history')

    # If there is any past history, feed it to the GP
    if len(H) > 0:
        for i in range(len(H)):
            x = H['x'][i]
            z = H['z'][i]
            y = H['f'][i]
            opt.tell([([z], x, -y)])
        # Update hyperparameters
        opt._build_new_model()

    # Receive information from the manager (or a STOP_TAG)
    tag = None
    model_iteration = -1
    while tag not in [STOP_TAG, PERSIS_STOP]:
        model_iteration += 1

        # Ask the optimizer to generate `batch_size` new points
        # Store this information in the format expected by libE
        H_o = np.zeros(number_of_gen_points, dtype=gen_specs['out'])
        for i in range(number_of_gen_points):
            z, input_vector = opt.ask()
            H_o['x'][i] = input_vector
            H_o['z'][i] = z[0]
            H_o['resource_sets'][i] = 1

        # Log the parameters of the model
        with open('model_history/model_%05d.txt' %model_iteration, 'w') as f:
            f.write( opt.gp.__str__() + "\n" )

        # Send data and get results from finished simulation
        # Blocking call: waits for simulation results to be sent by the manager
        tag, Work, calc_in = ps.send_recv(H_o)
        if calc_in is not None:
            # Check how many simulations have returned
            n = len(calc_in['f'])
            # Update the GP with latest simulation results
            for i in range(n):
                x = calc_in['x'][i]
                z = calc_in['z'][i]
                y = calc_in['f'][i]
                opt.tell([([z], x, -y)])
            # Update hyperparameters
            opt._build_new_model()
            # Set the number of points to generate to that number:
            number_of_gen_points = n
        else:
            number_of_gen_points = 0

    return H_o, persis_info, FINISHED_PERSISTENT_GEN_TAG


def persistent_gp_mf_disc_gen_f(H, persis_info, gen_specs, libE_info):
    """
    Create a Gaussian Process model, for multi-fidelity optimization
    in a discrete fidelity space, and update it as new simulation results are
    available, and generate inputs for the next simulations.

    This is a persistent `genf` i.e. this function is called by a dedicated
    worker and does not return until the end of the whole libEnsemble run.
    """
    # Extract bounds of the parameter space, and batch size
    ub_list = gen_specs['user']['ub']
    lb_list = gen_specs['user']['lb']
    ps = PersistentSupport(libE_info, EVAL_GEN_TAG)

    # Multifidelity settings.
    cost_func = gen_specs['user']['cost_func']
    # discrete_fidel = gen_specs['user']['discrete']
    fidel_range = gen_specs['user']['range']

    # Number of points to generate initially.
    number_of_gen_points = gen_specs['user']['gen_batch_size']

    # Create configuration dictionary from which Dragongly will
    # automatically generate the necessary domains and orderings.
    config_params = {}
    config_params['domain'] = []
    for ub, lb in zip(ub_list, lb_list):
        domain_dict = {
            'max': ub,
            'min': lb,
            'type': 'float'
        }
        config_params['domain'].append(domain_dict)
    config_params['fidel_space'] = [{
        'type': 'discrete',
        'items': fidel_range
    }]
    config_params['fidel_to_opt'] = [fidel_range[-1]]
    config = load_config(config_params)

    # Initialize the dragonfly GP optimizer.
    func_caller = CPFunctionCaller(
        None,
        domain=config.domain,
        domain_orderings=config.domain_orderings,
        fidel_space=config.fidel_space,
        fidel_cost_func=cost_func,
        fidel_to_opt=config.fidel_to_opt,
        fidel_space_orderings=config.fidel_space_orderings)
    opt = CPGPBandit(
        func_caller, ask_tell_mode=True, is_mf=True,
        options=Namespace(
            acq='ts', build_new_model_every=number_of_gen_points,
            init_capital=number_of_gen_points))
    opt.initialise()

    # Initialize folder to log the model
    if not os.path.exists('model_history'):
        os.mkdir('model_history')

    # If there is any past history, feed it to the GP
    if len(H) > 0:
        for i in range(len(H)):
            x = H['x'][i]
            z = H['z'][i]
            y = H['f'][i]
            opt.tell([([z], x, -y)])
        # Update hyperparameters
        opt._build_new_model()

    # Receive information from the manager (or a STOP_TAG)
    tag = None
    model_iteration = -1
    while tag not in [STOP_TAG, PERSIS_STOP]:
        model_iteration += 1

        # Ask the optimizer to generate `batch_size` new points
        # Store this information in the format expected by libE
        H_o = np.zeros(number_of_gen_points, dtype=gen_specs['out'])
        for i in range(number_of_gen_points):
            z, input_vector = opt.ask()
            H_o['x'][i] = input_vector
            H_o['z'][i] = z[0]
            H_o['resource_sets'][i] = 1

        # Log the parameters of the model
        with open('model_history/model_%05d.txt' %model_iteration, 'w') as f:
            f.write( opt.gp.__str__() + "\n" )

        # Send data and get results from finished simulation
        # Blocking call: waits for simulation results to be sent by the manager
        tag, Work, calc_in = ps.send_recv(H_o)
        if calc_in is not None:
            # Check how many simulations have returned
            n = len(calc_in['f'])
            # Update the GP with latest simulation results
            for i in range(n):
                x = calc_in['x'][i]
                z = calc_in['z'][i]
                y = calc_in['f'][i]
                opt.tell([([z], x, -y)])
            # Update hyperparameters
            opt._build_new_model()
            # Set the number of points to generate to that number:
            number_of_gen_points = n
        else:
            number_of_gen_points = 0

<<<<<<< HEAD
    return H_o, persis_info, FINISHED_PERSISTENT_GEN_TAG
=======

    return H_o, persis_info, FINISHED_PERSISTENT_GEN_TAG


def persistent_gp_mt_ax_gen_f(H, persis_info, gen_specs, libE_info):
    """
    Create a Gaussian Process model for multi-task optimization
    and update it as new simulation results are
    available, and generate inputs for the next simulations.

    This is a persistent `genf` i.e. this function is called by a dedicated
    worker and does not return until the end of the whole libEnsemble run.
    """
    # Extract bounds of the parameter space, and batch size
    ub_list = gen_specs['user']['ub']
    lb_list = gen_specs['user']['lb']

    # Get task names.
    hifi_task = gen_specs['user']['name_hifi']
    lofi_task = gen_specs['user']['name_lofi']

    # Number of points to generate initially and during optimization.
    n_init_hifi = gen_specs['user']['n_init_hifi']
    n_init_lofi = gen_specs['user']['n_init_lofi']
    n_opt_hifi = gen_specs['user']['n_opt_hifi']
    n_opt_lofi = gen_specs['user']['n_opt_lofi']

    # Create search space.
    parameters = []
    for i, (ub, lb) in enumerate(zip(ub_list, lb_list)):
        parameters.append(
            RangeParameter(
                name='x{}'.format(i),
                parameter_type=ParameterType.FLOAT,
                lower=float(lb),
                upper=float(ub))
        )
    search_space=SearchSpace(parameters=parameters)

    # Create metrics.
    hifi_objective = AxMetric(
        name='hifi_metric',
        lower_is_better=True
    )
    lofi_objective = AxMetric(
        name='lofi_metric',
        lower_is_better=True
    )

    # Create optimization config.
    opt_config = OptimizationConfig(
        objective=Objective(hifi_objective, minimize=True))

    # Create runner.
    ax_runner = AxRunner(libE_info, gen_specs)

    # Create experiment.
    exp = MultiTypeExperiment(
            name="mt_exp",
            search_space=search_space,
            default_trial_type=hifi_task,
            default_runner=ax_runner,
            optimization_config=opt_config,
        )

    exp.add_trial_type(lofi_task, ax_runner)
    exp.add_tracking_metric(
        metric=lofi_objective,
        trial_type=lofi_task,
        canonical_name='hifi_metric')

    # TODO: Implement reading past history (by reading saved experiment or
    # libEnsemble hystory file).

    # Receive information from the manager (or a STOP_TAG)
    tag = None
    model_iteration = 0
    hifi_trials = []
    while tag not in [STOP_TAG, PERSIS_STOP]:

        if model_iteration == 0:
            # Initialize with sobol sample.
            for model, n_gen in zip([hifi_task, lofi_task], [n_init_hifi, n_init_lofi]):
                s = get_sobol(exp.search_space, scramble=False)
                gr = s.gen(n_gen)
                trial = exp.new_batch_trial(trial_type=model, generator_run=gr)
                trial.run()
                trial.mark_completed()
                tag = trial.run_metadata['tag']
                if tag in [STOP_TAG, PERSIS_STOP]:
                    break
                if model == hifi_task:
                    hifi_trials.append(trial.index)

        else:
            # Run multi-task BO.

            # Fit the MTGP.
            m = get_MTGP(
                experiment=exp,
                data=exp.fetch_data(),
                search_space=exp.search_space,
            )

            # Find the best points for the high fidelity task.
            gr = m.gen(
                n=n_opt_lofi,
                optimization_config=exp.optimization_config,
                fixed_features=ObservationFeatures(
                    parameters={}, trial_index=hifi_trials[-1]),
            )

            # But launch them at low fidelity.
            tr = exp.new_batch_trial(trial_type=lofi_task, generator_run=gr)
            tr.run()
            tr.mark_completed()
            tag = tr.run_metadata['tag']
            if tag in [STOP_TAG, PERSIS_STOP]:
                break
            
            # Update the model.
            m = get_MTGP(
                experiment=exp,
                data=exp.fetch_data(),
                search_space=exp.search_space,
            )
            
            # Select max-utility points from the low fidelity batch to generate a high fidelity batch.
            gr = max_utility_from_GP(
                n=n_opt_hifi,
                m=m,
                gr=gr,
                hifi_task=hifi_task
            )
            tr = exp.new_batch_trial(trial_type=hifi_task, generator_run=gr)
            tr.run()
            tr.mark_completed()
            tag = tr.run_metadata['tag']
            if tag in [STOP_TAG, PERSIS_STOP]:
                break
            hifi_trials.append(tr.index)

        if model_iteration == 0:
            # Initialize folder to log the model.
            if not os.path.exists('model_history'):
                os.mkdir('model_history')
            # Register metric and runner in order to be able to save to json.
            register_metric(AxMetric)
            register_runner(AxRunner)

        # Save current experiment.
        # Saving the experiment to a json file currently requires a bit of
        # trickery. The `AxRunner` cannot be serialized into a json file
        # due to the `libE_info` and `gen_specs` attributes. This also prevents
        # the experiment from being saved to file. In order to overcome this,
        # all instances of the `AxRunner` are replaced by a `SyntheticRunner`
        # before saving. Afterwards, the `AxRunner` is reasigned again to both
        # high- and low-fidelity tasks in order to allow the optimization to
        # continue.
        for i, trial in exp.trials.items():
            trial._runner = SyntheticRunner()
        exp.update_runner(lofi_task, SyntheticRunner())
        exp.update_runner(hifi_task, SyntheticRunner())
        save_experiment(exp, 'model_history/experiment_%05d.json' % model_iteration)
        exp.update_runner(lofi_task, ax_runner)
        exp.update_runner(hifi_task, ax_runner)

        # Increase iteration counter.
        model_iteration += 1

    return [], persis_info, FINISHED_PERSISTENT_GEN_TAG


class AxRunner(Runner):
    """ Custom runner in charge of executing the trials using libEnsemble. """

    def __init__(self, libE_info, gen_specs):
        self.libE_info = libE_info
        self.gen_specs = gen_specs
        super().__init__()

    def run(self, trial):
        trial_metadata = {"name": str(trial.index)}
        task = trial.trial_type
        number_of_gen_points = len(trial.arms)
        H_o = np.zeros(number_of_gen_points, dtype=self.gen_specs['out'])
        
        for i, (arm_name, arm) in enumerate(trial.arms_by_name.items()):
            # fill H_o
            params = arm.parameters
            n_param = len(params)
            param_array = np.zeros(n_param)
            for j in range(n_param):
                param_array[j] = params['x{}'.format(j)]
            H_o['x'][i] = param_array
            H_o['task'][i] = task

        tag, Work, calc_in = sendrecv_mgr_worker_msg(self.libE_info['comm'], H_o)
        
        trial_metadata['tag'] = tag
        for i, (arm_name, arm) in enumerate(trial.arms_by_name.items()):
            # fill metadata
            params = arm.parameters
            trial_metadata[arm_name] = {
                "arm_name": arm_name,
                "trial_index": trial.index,
                "f": calc_in['f'][i] if calc_in is not None else None                
            }
        return trial_metadata


class AxMetric(Metric):
    """ Custom metric to be optimized during the experiment. """

    def fetch_trial_data(self, trial):
        records = []
        for arm_name, arm in trial.arms_by_name.items():
            records.append({
                "arm_name": arm_name,
                "metric_name": self.name,
                "trial_index": trial.index,
                "mean": trial.run_metadata[arm_name]['f'],
                "sem": 0.0,
            })
        return Data(df=pd.DataFrame.from_records(records))


def max_utility_from_GP(n, m, gr, hifi_task):
    """
    High fidelity batches are constructed by selecting the maximum utility points
    from the low fidelity batch, after updating the model with the low fidelity results.
    This function selects the max utility points according to the MTGP
    predictions.
    """
    obsf = []
    for arm in gr.arms:
        params = deepcopy(arm.parameters)
        params['trial_type'] = hifi_task
        obsf.append(ObservationFeatures(parameters=params))
    # Make predictions
    f, cov = m.predict(obsf)
    # Compute expected utility
    u = -np.array(f['hifi_metric']) 
    best_arm_indx = np.flip(np.argsort(u))[:n]
    gr_new = GeneratorRun(
        arms = [
            gr.arms[i] for i in best_arm_indx
        ],
        weights = [1.] * n,
    )
    return gr_new
>>>>>>> 24ca45f4
<|MERGE_RESOLUTION|>--- conflicted
+++ resolved
@@ -10,14 +10,9 @@
 import os
 from copy import deepcopy
 import numpy as np
-<<<<<<< HEAD
+import pandas as pd
 from libensemble.message_numbers import STOP_TAG, PERSIS_STOP, FINISHED_PERSISTENT_GEN_TAG, EVAL_GEN_TAG
 from libensemble.tools.persistent_support import PersistentSupport
-=======
-import pandas as pd
-from libensemble.message_numbers import STOP_TAG, PERSIS_STOP, FINISHED_PERSISTENT_GEN_TAG
-from libensemble.tools.gen_support import sendrecv_mgr_worker_msg
->>>>>>> 24ca45f4
 
 # import dragonfly Gaussian Process functions
 from dragonfly.exd.domains import EuclideanDomain
@@ -325,10 +320,6 @@
         else:
             number_of_gen_points = 0
 
-<<<<<<< HEAD
-    return H_o, persis_info, FINISHED_PERSISTENT_GEN_TAG
-=======
-
     return H_o, persis_info, FINISHED_PERSISTENT_GEN_TAG
 
 
@@ -447,14 +438,14 @@
             tag = tr.run_metadata['tag']
             if tag in [STOP_TAG, PERSIS_STOP]:
                 break
-            
+
             # Update the model.
             m = get_MTGP(
                 experiment=exp,
                 data=exp.fetch_data(),
                 search_space=exp.search_space,
             )
-            
+
             # Select max-utility points from the low fidelity batch to generate a high fidelity batch.
             gr = max_utility_from_GP(
                 n=n_opt_hifi,
@@ -507,6 +498,7 @@
     def __init__(self, libE_info, gen_specs):
         self.libE_info = libE_info
         self.gen_specs = gen_specs
+        self.ps = PersistentSupport(libE_info, EVAL_GEN_TAG)
         super().__init__()
 
     def run(self, trial):
@@ -514,7 +506,7 @@
         task = trial.trial_type
         number_of_gen_points = len(trial.arms)
         H_o = np.zeros(number_of_gen_points, dtype=self.gen_specs['out'])
-        
+
         for i, (arm_name, arm) in enumerate(trial.arms_by_name.items()):
             # fill H_o
             params = arm.parameters
@@ -523,10 +515,11 @@
             for j in range(n_param):
                 param_array[j] = params['x{}'.format(j)]
             H_o['x'][i] = param_array
+            H_o['resource_sets'][i] = 1
             H_o['task'][i] = task
 
-        tag, Work, calc_in = sendrecv_mgr_worker_msg(self.libE_info['comm'], H_o)
-        
+        tag, Work, calc_in = self.ps.send_recv(H_o)
+
         trial_metadata['tag'] = tag
         for i, (arm_name, arm) in enumerate(trial.arms_by_name.items()):
             # fill metadata
@@ -534,7 +527,7 @@
             trial_metadata[arm_name] = {
                 "arm_name": arm_name,
                 "trial_index": trial.index,
-                "f": calc_in['f'][i] if calc_in is not None else None                
+                "f": calc_in['f'][i] if calc_in is not None else None
             }
         return trial_metadata
 
@@ -570,7 +563,7 @@
     # Make predictions
     f, cov = m.predict(obsf)
     # Compute expected utility
-    u = -np.array(f['hifi_metric']) 
+    u = -np.array(f['hifi_metric'])
     best_arm_indx = np.flip(np.argsort(u))[:n]
     gr_new = GeneratorRun(
         arms = [
@@ -578,5 +571,4 @@
         ],
         weights = [1.] * n,
     )
-    return gr_new
->>>>>>> 24ca45f4
+    return gr_new